# -*- coding: utf-8 -*-
"""
@author: oemof developing group
"""

from abc import ABC, abstractmethod
import os
import sys
import numpy as np
import pandas as pd
import pvlib
import logging
try:
    from urllib.request import urlretrieve
except:
    from urllib import urlretrieve


class Base(ABC):
    r""" The base class of feedinlib models.

    Parameters
    ----------
    required

    """
    def __init__(self, **kwargs):
        self._required = kwargs.get("required")

    @property
    @abstractmethod
    def required(self):
        """ The (names of the) parameters this model requires in order to
        calculate the feedin.

        As this is an abstract property, you have to override it in a subclass
        so that the model can be instantiated. This forces implementors to make
        the required parameters for a model explicit, even if they are empty,
        and gives them a good place to document them.

        By default, this property is settable and its value can be specified
        via and argument on construction. If you want to keep this
        functionality, simply delegate all calls to the superclass.
        """
        return self._required

    @required.setter
    def required(self, names):
        self._required = names
        # Returning None rarely makes sense, IMHO.
        # Returning self at least allows for method chaining.
        return self


class PvlibBased(Base):
    r"""Model to determine the output of a photovoltaik module

    The calculation is based on the library pvlib. [1]_

    See Also
    --------
    Base
    SimpleWindTurbine

    Notes
    -----
    For more information about the photovoltaik model check the documentation
    of the pvlib library.

    https://readthedocs.org/projects/pvlib-python/

    References
    ----------
    .. [1] `pvlib on github <https://github.com/pvlib/pvlib-python>`_

    Examples
    --------
    >>> from feedinlib import models
    >>> required_ls = ['module_name', 'azimuth', 'tilt', 'albedo', 'tz']
    >>> required_ls += ['latitude', 'longitude']
    >>> pv_model = models.PvlibBased(required=required_ls)

    """

    def __init__(self, **kwargs):
        super().__init__(**kwargs)
        self.area = None
        self.peak = None

    @property
    def required(self):
        r""" The parameters this model requires to calculate a feedin.

        In this feedin model the required parameters are:

          :azimuth: Azimuth angle of the pv module in degree
          :tilt: Tilt angle of the pv module in degree
          :module_name: According to the sandia module library
            (see the link above)
          :albedo: Albedo value
        """
        if super().required is not None:
            return super().required
        return ["azimuth", "tilt", "module_name", "albedo"]

    def feedin(self, **kwargs):
        r"""
        Feedin time series for the given pv module.

        In contrast to :py:func:`turbine_power_output
        <feedinlib.models.PvlibBased.get_pv_power_output>` it returns just
        the feedin series instead of the whole DataFrame.

        Parameters
        ----------
        see :
            :py:func:`turbine_power_output
            <feedinlib.models.PvlibBased.get_pv_power_output>`

        Returns
        -------
        pandas.Series
            A time series of the power output for the given pv module.
        """
        return self.get_pv_power_output(**kwargs).p_mp

    def solarposition_hourly_mean(self, location, data, **kwargs):
        r"""
        Determine the position of the sun as an hourly mean of all angles
        above the horizon.

        Parameters
        ----------
        location : pvlib.location.Location
            A pvlib location object containing the longitude, latitude and the
            timezone of the location
        data : pandas.DataFrame
            Containing the time index of the location.
        method : string, optional
            Method to calulate the position of the sun according to the
            methods provided by the pvlib function (default: 'ephemeris')
            'pvlib.solarposition.get_solarposition'. [2]_
        freq : string, optional
            The time interval to create the hourly mean (default: '5Min').

        pandas.DataFrame
            The DataFrame contains the following new columns: azimuth, zenith,
            elevation

        Notes
        -----
        Combining hourly values for irradiation with discrete values for the
        position of the sun can lead to unrealistic results. Using hourly
        values for the position minimizes these errors.

        References
        ----------
        .. [2] `pvlib solarposition <http://pvlib-python.readthedocs.org/en/
                latest/pvlib.html#pvlib.solarposition.get_solarposition>`_.

        See Also
        --------
        solarposition : calculates the position of the sun at a given time
        """
        data_5min = pd.DataFrame(
            index=pd.date_range(data.index[0],
                                periods=data.shape[0]*12, freq='5Min',
                                tz=kwargs['weather'].timezone))

        data_5min = pvlib.solarposition.get_solarposition(
            time=data_5min.index, location=location, method='ephemeris')

        return pd.concat(
            [data, data_5min.clip_lower(0).resample('H', how='mean')],
            axis=1, join='inner')

    def solarposition(location, data, **kwargs):
        r"""
        Determine the position of the sun unsing the time of the time index.

        Parameters
        ----------
        location : pvlib.location.Location
            A pvlib location object containing the longitude, latitude and the
            timezone of the location
        data : pandas.DataFrame
            Containing the timeseries of the weather data and the time index of
            the location.
        method : string, optional
            Method to calulate the position of the sun according to the
            methods provided by the pvlib function (default: 'ephemeris')
            'pvlib.solarposition.get_solarposition'. [2]_

        Returns
        -------
        pandas.DataFrame
            The DataFrame contains the following new columns: azimuth, zenith,
            elevation

        See Also
        --------
        solarposition_hourly_mean : calculates the position of the sun as an
            hourly mean.

        Notes
        -----
        This method is not used in favour to solarposition_hourly_mean.
        """
        return pd.concat(
            [data, pvlib.solarposition.get_solarposition(
                time=data.index, location=location, method='ephemeris')],
            axis=1, join='inner')

    def angle_of_incidence(self, data, **kwargs):
        r"""
        Determine the angle of incidence using the pvlib aoi funktion. [4]_

        Parameters
        ----------
        data : pandas.DataFrame
            Containing the timeseries of the azimuth and zenith angle
        tilt : float
            Tilt angle of the pv module (horizontal=0°).
        azimuth : float
            Azimuth angle of the pv module (south=180°).

        Returns
        -------
        pandas.Series
            Angle of incidence in degrees.

        See Also
        --------
        solarposition_hourly_mean, solarposition

        References
        ----------
        .. [4] `pvlib angle of incidence <http://pvlib-python.readthedocs.org/
                en/latest/pvlib.html#pvlib.irradiance.aoi>`_.
        """
        return pvlib.irradiance.aoi(
            solar_azimuth=data['azimuth'], solar_zenith=data['zenith'],
            surface_tilt=self.powerplant.tilt,
            surface_azimuth=self.powerplant.azimuth)

    def global_in_plane_irradiation(self, data, **kwargs):
        r"""
        Determine the global irradiaton on the tilted surface.

        This method determines the global irradiation in plane knowing
        the direct and diffuse irradiation, the incident angle and the
        orientation of the surface. The method uses the
        pvlib.irradiance.globalinplane function [5]_ and some other functions
        of the pvlib.atmosphere [6]_ and the pvlib.solarposition [2]_ module to
        provide the input parameters for the globalinplane function.

        Parameters
        ----------
        data : pandas.DataFrame
            Containing the time index of the location and columns with the
            following timeseries: (dirhi, dhi, zenith, azimuth, aoi)
        tilt : float
            Tilt angle of the pv module (horizontal=0°).
        azimuth : float
            Azimuth angle of the pv module (south=180°).
        albedo : float
            Albedo factor arround the module

        Returns
        -------
        pandas.DataFrame
            The DataFrame contains the following new columns: poa_global,
            poa_diffuse, poa_direct

        See Also
        --------
        solarposition_hourly_mean, solarposition, angle_of_incidenc

        References
        ----------
        .. [5] `pvlib globalinplane <http://pvlib-python.readthedocs.org/en/
                latest/pvlib.html#pvlib.irradiance.globalinplane>`_.
        .. [6] `pvlib atmosphere <http://pvlib-python.readthedocs.org/en/
                latest/pvlib.html#module-pvlib.atmosphere>`_.
        """
        # Determine the extraterrestrial radiation
        data['dni_extra'] = pvlib.irradiance.extraradiation(
            datetime_or_doy=data.index.dayofyear)

        # Determine the relative air mass
        data['airmass'] = pvlib.atmosphere.relativeairmass(data['zenith'])

        # Determine direct normal irradiation
        data['dni'] = (data['dirhi']) / np.sin(np.radians(90 - data['zenith']))

        # what for??
        data['dni'][data['zenith'] > 88] = data['dirhi']

        # Determine the sky diffuse irradiation in plane
        # with model of Perez (modell switch would be good)
        data['poa_sky_diffuse'] = pvlib.irradiance.perez(
            surface_tilt=self.powerplant.tilt,
            surface_azimuth=self.powerplant.azimuth,
            dhi=data['dhi'],
            dni=data['dni'],
            dni_extra=data['dni_extra'],
            solar_zenith=data['zenith'],
            solar_azimuth=data['azimuth'],
            airmass=data['airmass'])

        # Set NaN values to zero
        data['poa_sky_diffuse'][
            pd.isnull(data['poa_sky_diffuse'])] = 0

        # Determine the diffuse irradiation from ground reflection in plane
        data['poa_ground_diffuse'] = pvlib.irradiance.grounddiffuse(
            ghi=data['dirhi'] + data['dhi'],
            albedo=self.powerplant.albedo,
            surface_tilt=self.powerplant.tilt)

        # Determine total in-plane irradiance
        data = pd.concat(
            [data, pvlib.irradiance.globalinplane(
                aoi=data['aoi'],
                dni=data['dni'],
                poa_sky_diffuse=data['poa_sky_diffuse'],
                poa_ground_diffuse=data['poa_ground_diffuse'])],
            axis=1, join='inner')

        return data

    def fetch_module_data(self, **kwargs):
        r"""
        Fetch the module data from the Sandia Module library

        The file is saved in the ~/.oemof folder and loaded from there to save
        time and to make it possible to work if the server is down.

        Parameters
        ----------
        module_name : string
            Name of a pv module from the sam.nrel database [9]_.

        Returns
        -------
        dictionary
            The necessary module data for the selected module to use the
            pvlib sapm pv model. [8]_

        See Also
        --------
        pv_module_output
        """
        basic_path = os.path.join(os.path.expanduser("~"), '.oemof')
        filename = os.path.join(basic_path, 'sam-library-sandia-modules.csv')
        if not os.path.exists(basic_path):
            os.makedirs(basic_path)
        if not os.path.isfile(filename):
            url_file = 'sam-library-sandia-modules-2015-6-30.csv'
            url = 'https://sam.nrel.gov/sites/sam.nrel.gov/files/' + url_file
            urlretrieve(url, filename)
        module_data = (pvlib.pvsystem.retrieve_sam(samfile=filename)
                       [self.powerplant.module_name])
        self.area = module_data.Area
        self.peak = module_data.Impo * module_data.Vmpo
        return module_data

    def pv_module_output(self, data, **kwargs):
        r"""
        Determine the output of pv-system.

        Using the pvlib.pvsystem.sapm function of the pvlib [8]_.

        Parameters
        ----------
        module_name : string
            Name of a pv module from the sam.nrel database [9]_.
        data : pandas.DataFrame
            Containing the time index of the location and columns with the
            following timeseries: (temp_air [K], v_wind, poa_global,
            poa_diffuse, poa_direct, airmass, aoi)
        method : string, optional
            Method to calulate the position of the sun according to the
            methods provided by the pvlib function (default: 'ephemeris')
            'pvlib.solarposition.get_solarposition'. [10]_

        Returns
        -------
        pandas.DataFrame
            The DataFrame contains the following new columns: p_pv_norm,
            p_pv_norm_area

        See Also
        --------
        global_in_plane_irradiation

        References
        ----------
        .. [8] `pvlib pv-system <http://pvlib-python.readthedocs.org/en/
                latest/pvlib.html#pvlib.pvsystem.sapm>`_.
        .. [9] `module library <https://sam.nrel.gov/sites/sam.nrel.gov/files/
                sam-library-sandia-modules-2015-6-30.csv>`_.
        .. [10] `pvlib get_solarposition <http://pvlib-python.readthedocs.org
                /en/latest/pvlib.html#pvlib.solarposition.get_solarposition>`_.
        """
        # Determine module and cell temperature
        data['temp_air_celsius'] = data['temp_air'] - 273.15
        data = pd.concat([data, pvlib.pvsystem.sapm_celltemp(
            irrad=data['poa_global'],
            wind=data['v_wind'],
            temp=data['temp_air_celsius'],
            model='Open_rack_cell_polymerback')], axis=1, join='inner')

        # Retrieve the module data object
        module_data = self.fetch_module_data(**kwargs)

        # Apply the Sandia PV Array Performance Model (SAPM) to get a
        data = pd.concat([data, pvlib.pvsystem.sapm(
            poa_direct=data['poa_direct'],
            poa_diffuse=data['poa_diffuse'],
            temp_cell=data['temp_cell'],
            airmass_absolute=data['airmass'],
            aoi=data['aoi'],
            module=module_data)], axis=1, join='inner')

        # Set NaN values to zero
        data['p_mp'][
            pd.isnull(data['p_mp'])] = 0
        return data

    def get_pv_power_output(self, **kwargs):
        r"""
        Output of the given pv module. For the theoretical background see the
        pvlib documentation [11]_.

        Parameters
        ----------
        weather : feedinlib.weather.FeedinWeather object
            Instance of the feedinlib weather object (see class
            :py:class:`FeedinWeather<feedinlib.weather.FeedinWeather>` for more
            details)
        modul_name : string
            name of a pv module from the sam.nrel database [12]_
        tilt : float
            tilt angle of the pv module (horizontal=0°)
        azimuth : float
            azimuth angle of the pv module (south=180°)
        albedo : float
            albedo factor arround the module

        Returns
        -------
        pandas.DataFrame
            The DataFrame contains the following new columns: p_pv_norm,
            p_pv_norm_area and all timeseries calculated before.

        See Also
        --------
        pv_module_output, feedin

        References
        ----------
        .. [11] `pvlib documentation <https://readthedocs.org/projects/
                pvlib-python/>`_.
        .. [12] `module library <https://sam.nrel.gov/sites/sam.nrel.gov/files/
                sam-library-sandia-modules-2015-6-30.csv>`_.
        """
        data = kwargs['weather'].data

        # Create a location object
        location = pvlib.location.Location(kwargs['weather'].latitude,
                                           kwargs['weather'].longitude,
                                           kwargs['weather'].timezone)

        # Determine the position of the sun
        data = self.solarposition_hourly_mean(location, data, **kwargs)

        # A zenith angle greater than 90° means, that the sun is down.
        data['zenith'][data['zenith'] > 90] = 90

        # Determine the angle of incidence
        data['aoi'] = self.angle_of_incidence(data, **kwargs)

        # Determine the irradiation in plane
        data = self.global_in_plane_irradiation(data, **kwargs)

        # Determine the output of the pv module
        data = self.pv_module_output(data, **kwargs)

        return data


class SimpleWindTurbine(Base):
    r"""Model to determine the output of a wind turbine

    Parameters
    ----------
    required : list of strings
        Containing the names of the required parameters to use the model.

    Examples
    --------
    >>> from feedinlib import models
    >>> required_ls = ['h_hub', 'd_rotor', 'wind_conv_type', 'data_height']
    >>> wind_model = models.SimpleWindTurbine(required=required_ls)

    See Also
    --------
    Base
    PvlibBased
    """

    def __init__(self, **kwargs):
        super().__init__(**kwargs)
        self.nominal_power_wind_turbine = None

    @property
    def required(self):
        r""" The parameters this model requires to calculate a feedin.

        In this feedin model the required parameters are:

          :h_hub: height of the hub in meters
          :d_rotor: diameter of the rotor in meters
          :wind_conv_type: Name of the wind converter according to the list in
                           the csv file
        """

        if super().required is not None:
            return super().required
        return ["h_hub", "d_rotor", "wind_conv_type"]

    def feedin(self, **kwargs):
        r"""
        Alias for :py:func:`turbine_power_output
        <feedinlib.models.SimpleWindTurbine.turbine_power_output>`.
        """
        return self.turbine_power_output(**kwargs)

    def get_wind_pp_types(self, conn=None, print_out=True):
        r"""
        Get the names of all possible wind converter types.

        Parameters
        ----------
        data : sqlalchemy connection object, optional
            A valid connection object to a database.

        Examples
        --------
        >>> from feedinlib import models
        >>> w_model = models.SimpleWindTurbine(required=[])
        >>> valid_types_df = w_model.get_wind_pp_types(print_out=False)
        >>> valid_types_df.shape
        (91, 2)
        """
        if conn is None:
            res_df, df = self.fetch_cp_values_from_file(wind_conv_type='')
        else:
            res_df, df = self.fetch_cp_values_from_db(wind_conv_type='',
                                                      connection=conn)
        if print_out:
            pd.set_option('display.max_rows', len(df))
            print(df[['rli_anlagen_id', 'p_nenn']])
            pd.reset_option('display.max_rows')
        return df[['rli_anlagen_id', 'p_nenn']]

    def rho_hub(self, weather):
        r"""
        Calculates the density of air in kg/m³ at hub height.
            (temperature in K, height in m, pressure in Pa)

        Parameters
        ----------
        data : DataFrame or Dictionary
            Containing columns or keys with the timeseries for Temperature
            (temp_air) and pressure (pressure).
        data_height : DataFrame or Dictionary
            Containing columns or keys with the height of the measurement or
            model data for temperature (temp_air) and pressure (pressure).
        h_hub : float
            Height of the hub of the wind turbine

        Returns
        -------
        float
            density of air in kg/m³ at hub height

        Notes
        -----
        Assumptions:
          * Temperature gradient of -6.5 K/km
          * Pressure gradient of -1/8 hPa/m

        The following equations are used [22]_:

        .. math:: T_{hub}=T_{air, data}-0.0065\cdot\left(h_{hub}-h_{T,data}
            \right)
        .. math:: p_{hub}=\left(p_{data}/100-\left(h_{hub}-h_{p,data}\right)
            *\frac{1}{8}\right)/\left(2.8706\cdot T_{hub}\right)

        with T: temperature [K], h: height [m], p: pressure [Pa]

        ToDo: Check the equation and add references.

        References
        ----------
        .. [22] ICAO-Standardatmosphäre (ISA).
            http://www.deutscher-wetterdienst.de/lexikon/download.php?file=Standardatmosphaere.pdf

        See Also
        --------
        v_wind_hub
        """
        h_temperature_data = weather.data_height['temp_air']
        h_pressure_data = weather.data_height['pressure']
        T_hub = weather.data.temp_air - 0.0065 * (
            self.powerplant.h_hub - h_temperature_data)
        return (
            weather.data.pressure / 100 -
            (self.powerplant.h_hub - h_pressure_data) * 1 / 8
            ) / (2.8706 * T_hub)

    def v_wind_hub(self, weather):
        r"""
        Calculates the wind speed in m/s at hub height.

        Parameters
        ----------
        data : DataFrame or Dictionary
            Containing columns or keys with the timeseries for wind speed
            (v_wind) and roughness length (z0).
        data_height : DataFrame or Dictionary
            Containing columns or keys with the height of the measurement or
            model data for temperature (temp_air) and pressure (pressure).
        h_hub : float
            Height of the hub of the wind turbine

        Returns
        -------
        float
            wind speed [m/s] at hub height

        Notes
        -----
        The following equation is used for the logarithmic wind profile [20]_:

        .. math:: v_{wind,hub}=v_{wind,data}\cdot\frac{\ln\left(\frac{h_{hub}}
            {z_{0}}\right)}{\ln\left(\frac{h_{data}}{z_{0}}\right)}

        with:
            v: wind speed [m/s], h: height [m], z0: roughnes length [m]

        :math:`h_{data}` is the hight in which the wind velocity is measured.
        (height in m, velocity in m/s)

        ToDo: Check the equation and add references.

        References
        ----------
        .. [20] Gasch R., Twele J.: "Windkraftanlagen". 6. Auflage, Wiesbaden,
                Vieweg + Teubner, 2010, page 129

        See Also
        --------
        rho_hub
        """
<<<<<<< HEAD
        return (kwargs['weather'].data.v_wind * np.log(
                kwargs['h_hub'] / kwargs['weather'].data.z0) /
                np.log(kwargs['weather'].data_height['v_wind'] /
                       kwargs['weather'].data.z0))
=======
        return (weather.data.v_wind * np.log(self.powerplant.h_hub /
                weather.data.z0) /
                np.log(weather.data_height['v_wind'] /
                weather.data.z0))
>>>>>>> 647c7474

    def fetch_cp_values_from_file(self, **kwargs):
        r"""
        Fetch cp values from a file or download it from a server.

        The files are located in the ~/.oemof folder.

        Parameters
        ----------
        wind_conv_type : string
            Name of the wind converter type. Use self.get_wind_pp_types() to
            see a list of all possible wind converters.
        cp_path : string, optional
            Path where the cp file is stored
        filename : string, optional
            Filename of the cp file without suffix. The suffix should be csv or
            hf5.
        url : string, optional
            URL from where the cp file is loaded if not present

        Returns
        -------
        pandas.DataFrame
            cp values, wind converter type, installed capacity or the full
            table if the given wind converter cannot be found in the table.

        Notes
        -----
        The files can be downloaded from
        http://vernetzen.uni-flensburg.de/~git/

        See Also
        --------
        fetch_cp_values_from_db
        """
        wpp_type = kwargs.get('wind_conv_type')
        if wpp_type is None:
            wpp_type = self.powerplant.wind_conv_type
        cp_path = kwargs.get(
            'basic_path', os.path.join(os.path.expanduser("~"), '.oemof'))
        filename = kwargs.get('filename', 'cp_values')
        filepath = os.path.join(cp_path, filename)
        url = kwargs.get(
            'url', 'http://vernetzen.uni-flensburg.de/~git/cp_values')
        suffix = '.hf5'
        if not os.path.exists(cp_path):
            os.makedirs(cp_path)
        if not os.path.isfile(filepath + suffix):
            urlretrieve(url + suffix, filepath + suffix)
            logging.info('Copying cp_values from {0} to {1}'.format(
                url, filepath + suffix))
        logging.debug('Retrieving cp values from {0}'.format(
            filename + suffix))
        try:
            df = pd.read_hdf(filepath + suffix, 'cp')
        except:
            suffix = '.csv'
            logging.info('Failed loading cp values from hdf file, trying csv.')
            logging.debug('Retrieving cp values from {0}'.format(
                filename + suffix))
            if not os.path.isfile(filename + suffix):
                urlretrieve(url + suffix, filename + suffix)
                logging.info('Copying cp_values from {0} to {1}'.format(
                    url, filename + suffix))
            df = pd.read_csv(filename + suffix, index_col=0)
        res_df = df[df.rli_anlagen_id == wpp_type].reset_index(drop=True)
        return res_df, df

    def fetch_cp_values_from_db(self, **kwargs):
        r"""
        Fetch cp values from a the oemof postgresql database.

        The table is named "wea_cpcurves" and is located in the oemof_test
        schema of the oemof database.

        Parameters
        ----------
        wind_conv_type : string
            Name of the wind converter type. Use self.get_wind_pp_types() to
            see a list of all possible wind converters.

        Returns
        -------
        pandas.DataFrame
            cp values, wind converter type, installed capacity or the full
            table if the given wind converter cannot be found in the table.

        See Also
        --------
        fetch_cp_values_from_file
        """
        # TODO@Günni
        sql = '''SELECT * FROM oemof_test.wea_cpcurves
            WHERE rli_anlagen_id = '{0}';
            '''.format(kwargs['wind_conv_type'])
        logging.info('Retrieving cp values from {0}'.format(
            'postgresql database'))
        db_res = kwargs['connection'].execute(sql)
        res_df = pd.DataFrame(db_res.fetchall(), columns=db_res.keys())
        if res_df.shape[0] == 0:
            sql = 'SELECT * FROM oemof_test.wea_cpcurves;'
            db_res = kwargs['connection'].execute(sql)
            db_res = kwargs['connection'].execute(sql)
            df = pd.DataFrame(db_res.fetchall(), columns=db_res.keys())
        return res_df, df

    def fetch_cp_values(self, **kwargs):
        r"""
        Fetch cp values from database, file or http source.

        If no set of cp values is given, tries to fetch the values from the
        database. If no valid database connection is present, tries to read the
        values from a local file. If the need files are not present, loads the
        files from a server. First tries to read the hdf5 file and then the csv
        file.

        Parameters
        ----------
        wind_conv_type : string
            Name of the wind converter type. Use self.get_wind_pp_types() to
            see a list of all possible wind converters.

        Returns
        -------
        pandas.DataFrame
            cp values, wind converter type, installed capacity


        >>> from feedinlib import models
        >>> w_model = models.SimpleWindTurbine(required=['wind_conv_type'])
        >>> cp = w_model.fetch_cp_values(wind_conv_type='ENERCON E 126 7500')
        >>> print(cp.loc[0, :][2:55].sum())
        6.495

        See Also
        --------
        fetch_cp_values_from_db, fetch_cp_values_from_file
        """
        if kwargs.get('cp_values', None) is not None:
            res_df = kwargs.get['cp_values']
        elif kwargs.get('connection', None) is None:
            res_df, df = self.fetch_cp_values_from_file(**kwargs)
        else:
            res_df, df = self.fetch_cp_values_from_db(**kwargs)
        if res_df.shape[0] == 0:
            pd.set_option('display.max_rows', len(df))
            logging.info('Possible types: \n{0}'.format(df.rli_anlagen_id))
            pd.reset_option('display.max_rows')
            res_df = df
            sys.exit('Cannot find the wind converter typ: {0}'.format(
                kwargs.get('wind_conv_type', None)))
        return res_df

    def cp_values(self, v_wind, **kwargs):
        r"""
        Interpolates the cp value as a function of the wind velocity between
        data obtained from the power curve of the specified wind turbine type.

        Parameters
        ----------
        wind_conv_type : string
            Name of the wind converter type. Use self.get_wind_pp_types() to
            see a list of all possible wind converters.
        v_wind : pandas.Series or numpy.array
            Wind speed at hub height [m/s]

        Returns
        -------
        numpy.array
            cp values, wind converter type, installed capacity


        >>> from feedinlib import models
        >>> import numpy
        >>> v_wi = numpy.array([1,2,3,4,5,6,7,8])
        >>> w = models.SimpleWindTurbine(required=['wind_conv_type', 'v_wind'])
        >>> cp = w.cp_values(wind_conv_type='ENERCON E 126 7500', v_wind=v_wi)
        >>> print(cp)
        [ 0.     0.     0.191  0.352  0.423  0.453  0.47   0.478]

        See Also
        --------
        fetch_cp_values_from_db, fetch_cp_values_from_file
        """
        ncols = ['rli_anlagen_id', 'p_nenn', 'source', 'modificationtimestamp']
        res_df = self.fetch_cp_values(**kwargs)
        cp_data = np.array([0, 0])
        for col in res_df.keys():
            if col not in ncols:
                if res_df[col][0] is not None and not np.isnan(
                        float(res_df[col][0])):
                    cp_data = np.vstack((cp_data, np.array(
                        [float(col), float(res_df[col])])))
        cp_data = np.delete(cp_data, 0, 0)
        self.nominal_power_wind_turbine = res_df['p_nenn'][0]
        v_wind[v_wind > np.max(cp_data[:, 0])] = np.max(cp_data[:, 0])
        return np.interp(v_wind, cp_data[:, 0], cp_data[:, 1])

    def turbine_power_output(self, **kwargs):
        r"""
        Calculates the power output in W of one wind turbine.

        Parameters
        ----------
        weather : feedinlib.weather.FeedinWeather object
            Instance of the feedinlib weather object (see class
            :py:class:`FeedinWeather<feedinlib.weather.FeedinWeather>` for more
            details)
        \**kwargs :
            Keyword arguments for underlaying methods like filename to name the
            file of the cp_values.
        # TODO Move the following parameters to a better place :-)
        h_hub : float
            Height of the hub of the wind turbine
        d_rotor: float
            'Diameter of the rotor [m]',
        wind_conv_type : string
            Name of the wind converter type. Use self.get_wind_pp_types() to
            see a list of all possible wind converters.

        Returns
        -------
        pandas.Series
            Electrical power of the wind turbine

        Notes
        -----
        The following equation is used for the power output :math:`P_{wpp}`
        [21]_:

        .. math:: P_{wpp}=\frac{1}{8}\cdot\rho_{air,hub}\cdot d_{rotor}^{2}
            \cdot\pi\cdot v_{wind}^{3}\cdot cp\left(v_{wind}\right)

        with:
            v: wind speed [m/s], d: diameter [m], :math:`\rho`: density [kg/m³]

        ToDo: Check the equation and add references.

        References
        ----------
        .. [21] Gasch R., Twele J.: "Windkraftanlagen". 6. Auflage, Wiesbaden,
                Vieweg + Teubner, 2010, pages 35ff, 208

        See Also
        --------
        get_normalized_wind_pp_time_series
        """
        weather = kwargs['weather']
        p_wpp = (
            (self.rho_hub(weather) / 2) *
            (((self.powerplant.d_rotor / 2) ** 2) * np.pi) *
            np.power(self.v_wind_hub(weather), 3) *
            self.cp_values(self.v_wind_hub(weather), **kwargs))

        p_wpp_series = pd.Series(data=p_wpp,
                                 index=kwargs['weather'].data.index,
                                 name='feedin_wind_pp')

        return p_wpp_series.clip(
            upper=(float(self.nominal_power_wind_turbine * 10 ** 3)))


class ConstantModell:
    ''
    def __init__(self, required=["nominal_power", "steps"]):
        self.required = required

    def feedin(self, **ks):
        return [ks["nominal_power"]*0.9] * ks["steps"]


if __name__ == "__main__":
    import doctest
    doctest.testmod()<|MERGE_RESOLUTION|>--- conflicted
+++ resolved
@@ -21,7 +21,8 @@
 
     Parameters
     ----------
-    required
+    required : list of strings, optional
+        Containing the names of the required parameters to use the model.
 
     """
     def __init__(self, **kwargs):
@@ -665,17 +666,10 @@
         --------
         rho_hub
         """
-<<<<<<< HEAD
-        return (kwargs['weather'].data.v_wind * np.log(
-                kwargs['h_hub'] / kwargs['weather'].data.z0) /
-                np.log(kwargs['weather'].data_height['v_wind'] /
-                       kwargs['weather'].data.z0))
-=======
         return (weather.data.v_wind * np.log(self.powerplant.h_hub /
                 weather.data.z0) /
                 np.log(weather.data_height['v_wind'] /
                 weather.data.z0))
->>>>>>> 647c7474
 
     def fetch_cp_values_from_file(self, **kwargs):
         r"""

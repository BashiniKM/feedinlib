import xarray as xr # todo add to setup
import numpy as np
import pandas as pd

import os
from feedinlib import tools
from feedinlib import Photovoltaic, WindPowerPlant
from feedinlib.models import WindpowerlibTurbine
from feedinlib.models import WindpowerlibTurbineCluster


class Region:
    """
    can also be multi-region
    """
    def __init__(self, geom, weather):
        """

        :param geom: polygon
        :param weather: Weather Objekt
        """
        self.geom = geom
        self.weather = weather

    def wind_feedin(self, register, assignment_func=None, snapshots=None,
                    capacity_periods=False, **kwargs):
        """
        Bekommt Anlagenregister wie MaStR oder bekommt Anlagenregister wie OPSD
        und macht über assignment_func Annahme welche Anlage installiert ist,
        z.B. über mittlere Windgeschwindigkeit oder Anlagenleistung...

        Parameters
        ------------
        register : pd.DataFrame
            Contains power plant data and location of each power plant in columns
            'lat' (latitude) and 'lon' (longitude). Required power plant data:
            turbine type in column 'name', hub height in m in column 'hub_height'.
            Optional data: rotor diameter in m in 'rotor_diameter'.
            todo what about nominal power - comes from oedb. Aber wenn eigene leistungskurve angegeben wird...?
        assignment_func : Funktion, die Anlagen in einer Wetterzelle mit
            Information zu Leistung und Standort sowie die mittl.
            Windgeschwindigkeit der Wetterzelle bekommt und jeder Anlage einen
            Typ und eine Nabenhöhe zuordnet
        snapshots : Zeitschritte, für die Einspeisung berechnet werden soll
        capacity_periods : bool
            Zeitreihe wird in "periods" mit gleicher installierter Leistung
            getrennt berechnet und am Ende zusammengefügt.

        Other parameters
        ----------------
        power_curves : optional, falls eigene power_curves vorgegeben werde
            sollen
            .... copy from windpowerlib --> ModelChain parameters

        Returns
        -------
        feedin : pd.Series
            Absolute feed-in of wind power plants in region in todo: unit W.

<<<<<<< HEAD
        """
        register = tools.add_weather_locations_to_register(
            register=register, weather_coordinates=self.weather)
        # todo: use function for retrieving all possible weather locations as
        #  df[['lat', 'lon']] instead
        weather_locations = register[['weather_lat', 'weather_lon']].groupby(
            ['weather_lat', 'weather_lon']).size().reset_index().drop([0],
                                                                      axis=1)
        # get turbine types (and data) from register
        turbine_data = register.groupby(
            ['turbine_type', 'hub_height',
             'rotor_diameter']).size().reset_index().drop(0, axis=1)
        # initialize wind turbine objects for each turbine type in register
        turbine_data['turbine'] = turbine_data.apply(
            lambda x: WindPowerPlant(model=WindpowerlibTurbine, **x), axis=1)
        turbine_data.index = turbine_data[['turbine_type', 'hub_height',
                                           'rotor_diameter']].applymap(
            lambda x: x if isinstance(x, str) else int(x)).applymap(str).apply(
            lambda x: '_'.join(x), axis=1)
        turbines_region = dict(turbine_data['turbine'])

        region_feedin_df = pd.DataFrame()
        for weather_location, weather_index in zip([list(weather_locations.iloc[index])
                                 for index in weather_locations.index],
                                    weather_locations.index): # todo: weather id....
            # select power plants belonging to weather location
            power_plants = register.loc[
                (register['weather_lat'] == weather_location[0]) & (
                    register['weather_lon'] == weather_location[1])]

            # select weather of weather location and drop location index
            weather = self.weather.loc[
                (self.weather.index.get_level_values('lat') ==
                 weather_location[0]) & (
                        self.weather.index.get_level_values('lon') ==
                        weather_location[1])].droplevel(level=[1, 2])
            # todo: assignment func

            # form periods for feed-in time series calculation
            if capacity_periods:
                # periods with constant installed capacity
                periods = tools.get_time_periods_with_equal_capacity(
                    power_plants, start=weather.index[0],
                    stop=weather.index[-1])
            else:
                # whole period as given in `self.weather`
                periods = pd.DataFrame(data={
                    'start': weather.index[0],
                    'stop': weather.index[-1]}, index=[0])

            # calculate feedin for periods and aggregate to `feedin`
            feedin_weather_loc = pd.Series()
            for start, stop in zip(periods['start'], periods['stop']):
                # select weather # todo function in weather object?
                if weather.index[0].tz is None:
                    weather.index = weather.index.tz_localize(start.tz)
                weather_period = weather[weather.index >= start]
                if stop == periods['stop'].iloc[-1]:
                    weather_period = weather_period[
                        weather_period.index <= stop]
                else:
                    weather_period = weather_period[
                        weather_period.index < stop]
                # select power plants
                filtered_power_plants = tools.filter_register_by_period(
                    register=power_plants, start=start, stop=stop)

                # prepare power plants for windpowerlib TurbineClusterModelChain # todo make generic - other models must be usable
                turbine_types_location = power_plants.groupby(
                    'id').size().reset_index().drop(0, axis=1)
                wind_farm_data = {'name': 'todo',
                                  'wind_turbine_fleet': []}
                for turbine_type in turbine_types_location['id']:
                    capacity = power_plants.loc[
                        power_plants['id'] == turbine_type]['capacity'].sum()  # todo check capacity of opsd register
                    wind_farm_data['wind_turbine_fleet'].append(
                        {'wind_turbine': turbines_region[turbine_type],
                         'total_capacity': capacity})

                # initialize wind farm and run TurbineClusterModelChain
                wind_farm = WindPowerPlant(model=WindpowerlibTurbineCluster,
                                           **wind_farm_data)
                feedin_ts = wind_farm.feedin(weather=weather_period)  # todo scaling?
                feedin_weather_loc = feedin_weather_loc.append(feedin_ts)
            feedin_weather_loc.name = feedin_ts.name
            feedin_df = pd.DataFrame(data=feedin_weather_loc).rename(
                columns={feedin_ts.name: 'feedin_{}'.format(weather_index)})
            region_feedin_df = pd.concat([region_feedin_df, feedin_df], axis=1)
        feedin = region_feedin_df.sum(axis=1).rename('feedin')
        return feedin

    def pv_feedin_distribution_register(self, distribution_dict,
                                    technical_parameters, register):
        """
        Innerhalb eines Wetterpunktes werden die Anlagen entsprechend des
        distribution_dict gewichtet. Jeder Wetterpunkt wird entsprechend der
        installierten Leistung nach Anlagenregister skaliert und anschließend
        eine absolute Zeitreihe für die Region zurück gegeben.

        Parameters
        ----------
        distribution_dict : dict
            Dict mit Anlagentyp und Anteil
            {'1': 0.6, 2: 0.4}
        technical_parameters : dict oder Liste mit PVSystems
            Dict mit Inverter, Ausrichtung, etc. der Module (alles was PVSystem
            benötigt)
        register : dataframe mit Standort und installierter Leistung für jede
            Anlage
        :return:
            absolute Einspeisung für Region
        """

=======
        """
        register = tools.add_weather_locations_to_register(
            register=register, weather_coordinates=self.weather)
        # todo: use function for retrieving all possible weather locations as
        #  df[['lat', 'lon']] instead
        weather_locations = register[['weather_lat', 'weather_lon']].groupby(
            ['weather_lat', 'weather_lon']).size().reset_index().drop([0],
                                                                      axis=1)
        # get turbine types (and data) from register
        # first round hub_height and rotor_diameter values
        register['hub_height'] = register['hub_height'].round()
        register['rotor_diameter'] = register['rotor_diameter'].round()
        turbine_data = register.groupby(
            ['turbine_type', 'hub_height',
             'rotor_diameter']).size().reset_index().drop(0, axis=1)
        # initialize wind turbine objects for each turbine type in register
        turbine_data['turbine'] = turbine_data.apply(
            lambda x: WindPowerPlant(model=WindpowerlibTurbine, **x), axis=1)
        turbine_data.index = turbine_data[['turbine_type', 'hub_height',
                                           'rotor_diameter']].applymap(
            lambda x: x if isinstance(x, str) else int(x)).applymap(str).apply(
            lambda x: '_'.join(x), axis=1)
        turbines_region = dict(turbine_data['turbine'])

        region_feedin_df = pd.DataFrame()
        for weather_location, weather_index in zip([list(weather_locations.iloc[index])
                                 for index in weather_locations.index],
                                    weather_locations.index): # todo: weather id....
            # select power plants belonging to weather location
            power_plants = register.loc[
                (register['weather_lat'] == weather_location[0]) & (
                    register['weather_lon'] == weather_location[1])]  # todo: nicer way?
            # todo: assignment func

            # prepare power plants for windpowerlib TurbineClusterModelChain # todo make generic - other models must be usable
            turbine_types_location = power_plants.groupby(
                'id').size().reset_index().drop(0, axis=1)
            wind_turbine_fleet = pd.DataFrame()
            for turbine_type in turbine_types_location['id']:
                capacity = power_plants.loc[
                    power_plants['id'] == turbine_type][
                    'capacity'].sum()  # todo check capacity of opsd register
                df = pd.DataFrame(
                    {'wind_turbine': [turbines_region[turbine_type]],
                     'total_capacity': [capacity]})
                wind_turbine_fleet = pd.concat([wind_turbine_fleet, df])
            wind_farm_data = {'name': 'todo',
                              'wind_turbine_fleet': wind_turbine_fleet}

            # initialize wind farm and run TurbineClusterModelChain
            # todo: if nur ein turbine_type --> ModelChain verwenden??
            wind_farm = WindPowerPlant(model=WindpowerlibTurbineCluster,
                                       **wind_farm_data)
            # select weather of weather location and drop location index
            weather = self.weather.loc[
                (self.weather.index.get_level_values('lat') ==
                 weather_location[0]) & (
                        self.weather.index.get_level_values('lon') ==
                        weather_location[1])].droplevel(level=[1, 2])
            feedin_ts = wind_farm.feedin(weather=weather)
            feedin_df = pd.DataFrame(data=feedin_ts).rename(
                columns={feedin_ts.name: 'feedin_{}'.format(weather_index)})
            region_feedin_df = pd.concat([region_feedin_df, feedin_df], axis=1)
        feedin = region_feedin_df.sum(axis=1).rename('feedin')
        # todo delete skeleton:
        # weise jeder Anlage eine Wetterzelle zu
        # for weather_cell in self.weather_cells
        #   filtere Anlagen in Wetterzelle
        #   wenn spezifiziert wähle Anlage mit assignment func
        #   aggregiere Leistungskurven der anlagen in register (wird in Modelchain gemacht)
        #   berechne mittlere Nabenhöhe? (wird in Modelchain gemacht)
        #   rufe die windpowerlib Cluster ModelChain auf (evtl. bei nur einer
        #       Anlage einfache ModelChain?)
        # summiere feedin über alle Zellen
        # return feedin
        return feedin

    def pv_feedin_distribution_register(self, distribution_dict,
                                    technical_parameters, register):
        """
        Innerhalb eines Wetterpunktes werden die Anlagen entsprechend des
        distribution_dict gewichtet. Jeder Wetterpunkt wird entsprechend der
        installierten Leistung nach Anlagenregister skaliert und anschließend
        eine absolute Zeitreihe für die Region zurück gegeben.

        Parameters
        ----------
        distribution_dict : dict
            Dict mit Anlagentyp und Anteil
            {'1': 0.6, 2: 0.4}
        technical_parameters : dict oder Liste mit PVSystems
            Dict mit Inverter, Ausrichtung, etc. der Module (alles was PVSystem
            benötigt)
        register : dataframe mit Standort und installierter Leistung für jede
            Anlage
        :return:
            absolute Einspeisung für Region
        """

>>>>>>> f36c5d42
        #lese Wetterdaten ein und preprocessing todo: hier Openfred-daten einsetzen

        output=pd.Series()
        register_pv_locations = tools.add_weather_locations_to_register(
            register=register, weather_coordinates=self.weather)
<<<<<<< HEAD

        # calculate installed capacity per weathercell
        installed_capacity = register_pv_locations.groupby(
            ['weather_lat', 'weather_lon'])['capacity'].agg('sum').reset_index()

=======

        # calculate installed capacity per weathercell
        installed_capacity = register_pv_locations.groupby(
            ['weather_lat', 'weather_lon'])['capacity'].agg('sum').reset_index()

>>>>>>> f36c5d42
        for index, row in installed_capacity.iterrows():
            for key in technical_parameters.keys():
                module = technical_parameters[key]
                pv_system = Photovoltaic(**module)
                lat = row['weather_lat']
                lon = row['weather_lon']
                weather_df = self.weather.loc[(self.weather['lat'] == lat)
                                              & (self.weather['lon'] == lon)]
                # calculate the feedin and set the scaling to 'area' or 'peak_power'
                feedin = pv_system.feedin(
                    weather=weather_df[
                        ['wind_speed', 'temp_air', 'dhi', 'dirhi', 'ghi']],
                    location=(lat, lon))
                feedin_scaled = pv_system.feedin(
                    weather=weather_df[
                        ['wind_speed', 'temp_air', 'dhi', 'dirhi', 'ghi']],
                    location=(lat, lon), scaling='peak_power', scaling_value=10)
                # get the distribution for the pv_module
                dist = distribution_dict[key]
                local_installed_capacity = row['capacity']
                # scale the output with the module_distribution and the local installed capacity
                module_feedin = feedin_scaled.multiply(
                    dist * local_installed_capacity)
                #        # add the module output to the output series
                output = output.add(other=module_feedin, fill_value=0).rename('feedin')
                output[output < 0] = 0

        return output.fillna(0)

    def pv_feedin(self, register, assignment_func=None, **kwargs):
        """
        Bekommt Anlagenregister wie MaStR oder OPSD
        und macht über assignment_func Annahme welche Anlage installiert ist,
        z.B. über Anlagenleistung...

        Parameters
        ------------
        register : dataframe mit Standort und installierter Leistung für jede
            Anlage
        assignment_func : Funktion, die Anlagen in einer Wetterzelle mit
            Information zu Leistung und Standort bekommt und jeder Anlage einen
            Modultyp, Wechselrichter, Ausrichtung, Neigung und Albedo zuordnet

        :return: feedin
            absolute Einspeisung für Region
        """
        # weise jeder Anlage eine Wetterzelle zu (pd.cut)
        # for weather_cell in self.weather_cells
        #   filtere Anlagen in Wetterzelle
        #   (wenn spezifiziert, wähle Anlage mit assignment func - nicht notwendig)
        #   aggregiere anlagen wenn möglich? groupby(['tilt', 'azimuth'...])
        #       für jede Anlagenkonfiguration
        #           initialisiere PVSystem
        #           berechne feedin, skaliert auf installierte Leistung
        #       summiere feedin über alle Anlagenkonfigurationen
        # summiere feedin über alle Zellen
        # return feedin
        pass


    def pv_feedin_distribution_rule(self, distribution_dict, technical_parameters, rule):
        """
        Innerhalb eines Wetterpunktes werden die Anlagen entsprechend des
        distribution_dict gewichtet. Jeder Wetterpunkt wird entsprechend der
        installierten Leistung nach Anlagenregister skaliert und anschließend
        eine absolute Zeitreihe für die Region zurück gegeben.

        Parameters
        ----------
        distribution_dict : dict
            Dict mit Anlagentyp und Anteil
            {'1': 0.6, 2: 0.4}
        technical_parameters : dict oder Liste mit PVSystems
            Dict mit Inverter, Ausrichtung, etc. der Module (alles was PVSystem
            benötigt)
        register : dataframe mit Standort und installierter Leistung für jede
            Anlage
        :return:
            absolute Einspeisung für Region
        """
        # (PVSystem initialisieren)
        # for weather_cell in rule
        #   initialisiere Location
        #       for each pvsystem
        #           rufe die pvlib ModelChain auf
        #       erstelle eine normierte Zeitreihe entsprechend der Gewichtung
        #       skaliere die normierte Zeitreihe entsprechend der rule Fkt.
        #  return feedin
        pass


def assignment_func_mean_wind_speed(register, weather):
    """
    todo move function from feedin_germany here (assign_turbine_data_by_wind_zone)
        after windzones were loaded into oedb
    :param register:
    :param weather: Dataarray mit Wetter einer Wetterzelle
    :return: register mit zusätzlich Anlagentyp und Nabenhöhe
    """
    # berechne avg_wind_speed
    avg_wind_speed = 7
    if avg_wind_speed < 5:
        register[:, 'type'] = 'E-82/2350'
        register[:, 'hub_height'] = 130
    else:
        register[:, 'type'] = 'E-101/3050'
        register[:, 'hub_height'] = 100
    return register
<|MERGE_RESOLUTION|>--- conflicted
+++ resolved
@@ -57,121 +57,6 @@
         feedin : pd.Series
             Absolute feed-in of wind power plants in region in todo: unit W.
 
-<<<<<<< HEAD
-        """
-        register = tools.add_weather_locations_to_register(
-            register=register, weather_coordinates=self.weather)
-        # todo: use function for retrieving all possible weather locations as
-        #  df[['lat', 'lon']] instead
-        weather_locations = register[['weather_lat', 'weather_lon']].groupby(
-            ['weather_lat', 'weather_lon']).size().reset_index().drop([0],
-                                                                      axis=1)
-        # get turbine types (and data) from register
-        turbine_data = register.groupby(
-            ['turbine_type', 'hub_height',
-             'rotor_diameter']).size().reset_index().drop(0, axis=1)
-        # initialize wind turbine objects for each turbine type in register
-        turbine_data['turbine'] = turbine_data.apply(
-            lambda x: WindPowerPlant(model=WindpowerlibTurbine, **x), axis=1)
-        turbine_data.index = turbine_data[['turbine_type', 'hub_height',
-                                           'rotor_diameter']].applymap(
-            lambda x: x if isinstance(x, str) else int(x)).applymap(str).apply(
-            lambda x: '_'.join(x), axis=1)
-        turbines_region = dict(turbine_data['turbine'])
-
-        region_feedin_df = pd.DataFrame()
-        for weather_location, weather_index in zip([list(weather_locations.iloc[index])
-                                 for index in weather_locations.index],
-                                    weather_locations.index): # todo: weather id....
-            # select power plants belonging to weather location
-            power_plants = register.loc[
-                (register['weather_lat'] == weather_location[0]) & (
-                    register['weather_lon'] == weather_location[1])]
-
-            # select weather of weather location and drop location index
-            weather = self.weather.loc[
-                (self.weather.index.get_level_values('lat') ==
-                 weather_location[0]) & (
-                        self.weather.index.get_level_values('lon') ==
-                        weather_location[1])].droplevel(level=[1, 2])
-            # todo: assignment func
-
-            # form periods for feed-in time series calculation
-            if capacity_periods:
-                # periods with constant installed capacity
-                periods = tools.get_time_periods_with_equal_capacity(
-                    power_plants, start=weather.index[0],
-                    stop=weather.index[-1])
-            else:
-                # whole period as given in `self.weather`
-                periods = pd.DataFrame(data={
-                    'start': weather.index[0],
-                    'stop': weather.index[-1]}, index=[0])
-
-            # calculate feedin for periods and aggregate to `feedin`
-            feedin_weather_loc = pd.Series()
-            for start, stop in zip(periods['start'], periods['stop']):
-                # select weather # todo function in weather object?
-                if weather.index[0].tz is None:
-                    weather.index = weather.index.tz_localize(start.tz)
-                weather_period = weather[weather.index >= start]
-                if stop == periods['stop'].iloc[-1]:
-                    weather_period = weather_period[
-                        weather_period.index <= stop]
-                else:
-                    weather_period = weather_period[
-                        weather_period.index < stop]
-                # select power plants
-                filtered_power_plants = tools.filter_register_by_period(
-                    register=power_plants, start=start, stop=stop)
-
-                # prepare power plants for windpowerlib TurbineClusterModelChain # todo make generic - other models must be usable
-                turbine_types_location = power_plants.groupby(
-                    'id').size().reset_index().drop(0, axis=1)
-                wind_farm_data = {'name': 'todo',
-                                  'wind_turbine_fleet': []}
-                for turbine_type in turbine_types_location['id']:
-                    capacity = power_plants.loc[
-                        power_plants['id'] == turbine_type]['capacity'].sum()  # todo check capacity of opsd register
-                    wind_farm_data['wind_turbine_fleet'].append(
-                        {'wind_turbine': turbines_region[turbine_type],
-                         'total_capacity': capacity})
-
-                # initialize wind farm and run TurbineClusterModelChain
-                wind_farm = WindPowerPlant(model=WindpowerlibTurbineCluster,
-                                           **wind_farm_data)
-                feedin_ts = wind_farm.feedin(weather=weather_period)  # todo scaling?
-                feedin_weather_loc = feedin_weather_loc.append(feedin_ts)
-            feedin_weather_loc.name = feedin_ts.name
-            feedin_df = pd.DataFrame(data=feedin_weather_loc).rename(
-                columns={feedin_ts.name: 'feedin_{}'.format(weather_index)})
-            region_feedin_df = pd.concat([region_feedin_df, feedin_df], axis=1)
-        feedin = region_feedin_df.sum(axis=1).rename('feedin')
-        return feedin
-
-    def pv_feedin_distribution_register(self, distribution_dict,
-                                    technical_parameters, register):
-        """
-        Innerhalb eines Wetterpunktes werden die Anlagen entsprechend des
-        distribution_dict gewichtet. Jeder Wetterpunkt wird entsprechend der
-        installierten Leistung nach Anlagenregister skaliert und anschließend
-        eine absolute Zeitreihe für die Region zurück gegeben.
-
-        Parameters
-        ----------
-        distribution_dict : dict
-            Dict mit Anlagentyp und Anteil
-            {'1': 0.6, 2: 0.4}
-        technical_parameters : dict oder Liste mit PVSystems
-            Dict mit Inverter, Ausrichtung, etc. der Module (alles was PVSystem
-            benötigt)
-        register : dataframe mit Standort und installierter Leistung für jede
-            Anlage
-        :return:
-            absolute Einspeisung für Region
-        """
-
-=======
         """
         register = tools.add_weather_locations_to_register(
             register=register, weather_coordinates=self.weather)
@@ -203,8 +88,7 @@
             # select power plants belonging to weather location
             power_plants = register.loc[
                 (register['weather_lat'] == weather_location[0]) & (
-                    register['weather_lon'] == weather_location[1])]  # todo: nicer way?
-            # todo: assignment func
+                    register['weather_lon'] == weather_location[1])]
 
             # prepare power plants for windpowerlib TurbineClusterModelChain # todo make generic - other models must be usable
             turbine_types_location = power_plants.groupby(
@@ -231,22 +115,59 @@
                  weather_location[0]) & (
                         self.weather.index.get_level_values('lon') ==
                         weather_location[1])].droplevel(level=[1, 2])
-            feedin_ts = wind_farm.feedin(weather=weather)
-            feedin_df = pd.DataFrame(data=feedin_ts).rename(
+            # todo: assignment func
+
+            # form periods for feed-in time series calculation
+            if capacity_periods:
+                # periods with constant installed capacity
+                periods = tools.get_time_periods_with_equal_capacity(
+                    power_plants, start=weather.index[0],
+                    stop=weather.index[-1])
+            else:
+                # whole period as given in `self.weather`
+                periods = pd.DataFrame(data={
+                    'start': weather.index[0],
+                    'stop': weather.index[-1]}, index=[0])
+
+            # calculate feedin for periods and aggregate to `feedin`
+            feedin_weather_loc = pd.Series()
+            for start, stop in zip(periods['start'], periods['stop']):
+                # select weather # todo function in weather object?
+                if weather.index[0].tz is None:
+                    weather.index = weather.index.tz_localize(start.tz)
+                weather_period = weather[weather.index >= start]
+                if stop == periods['stop'].iloc[-1]:
+                    weather_period = weather_period[
+                        weather_period.index <= stop]
+                else:
+                    weather_period = weather_period[
+                        weather_period.index < stop]
+                # select power plants
+                filtered_power_plants = tools.filter_register_by_period(
+                    register=power_plants, start=start, stop=stop)
+
+                # prepare power plants for windpowerlib TurbineClusterModelChain # todo make generic - other models must be usable
+                turbine_types_location = power_plants.groupby(
+                    'id').size().reset_index().drop(0, axis=1)
+                wind_farm_data = {'name': 'todo',
+                                  'wind_turbine_fleet': []}
+                for turbine_type in turbine_types_location['id']:
+                    capacity = power_plants.loc[
+                        power_plants['id'] == turbine_type]['capacity'].sum()  # todo check capacity of opsd register
+                    wind_farm_data['wind_turbine_fleet'].append(
+                        {'wind_turbine': turbines_region[turbine_type],
+                         'total_capacity': capacity})
+
+                # initialize wind farm and run TurbineClusterModelChain
+                wind_farm = WindPowerPlant(model=WindpowerlibTurbineCluster,
+                                           **wind_farm_data)
+                feedin_ts = wind_farm.feedin(weather=weather_period)  # todo scaling?
+                feedin_weather_loc = feedin_weather_loc.append(feedin_ts)
+            feedin_weather_loc.name = feedin_ts.name
+            feedin_df = pd.DataFrame(data=feedin_weather_loc).rename(
                 columns={feedin_ts.name: 'feedin_{}'.format(weather_index)})
             region_feedin_df = pd.concat([region_feedin_df, feedin_df], axis=1)
         feedin = region_feedin_df.sum(axis=1).rename('feedin')
-        # todo delete skeleton:
-        # weise jeder Anlage eine Wetterzelle zu
-        # for weather_cell in self.weather_cells
-        #   filtere Anlagen in Wetterzelle
-        #   wenn spezifiziert wähle Anlage mit assignment func
-        #   aggregiere Leistungskurven der anlagen in register (wird in Modelchain gemacht)
-        #   berechne mittlere Nabenhöhe? (wird in Modelchain gemacht)
-        #   rufe die windpowerlib Cluster ModelChain auf (evtl. bei nur einer
-        #       Anlage einfache ModelChain?)
-        # summiere feedin über alle Zellen
-        # return feedin
         return feedin
 
     def pv_feedin_distribution_register(self, distribution_dict,
@@ -271,25 +192,16 @@
             absolute Einspeisung für Region
         """
 
->>>>>>> f36c5d42
         #lese Wetterdaten ein und preprocessing todo: hier Openfred-daten einsetzen
 
         output=pd.Series()
         register_pv_locations = tools.add_weather_locations_to_register(
             register=register, weather_coordinates=self.weather)
-<<<<<<< HEAD
 
         # calculate installed capacity per weathercell
         installed_capacity = register_pv_locations.groupby(
             ['weather_lat', 'weather_lon'])['capacity'].agg('sum').reset_index()
 
-=======
-
-        # calculate installed capacity per weathercell
-        installed_capacity = register_pv_locations.groupby(
-            ['weather_lat', 'weather_lon'])['capacity'].agg('sum').reset_index()
-
->>>>>>> f36c5d42
         for index, row in installed_capacity.iterrows():
             for key in technical_parameters.keys():
                 module = technical_parameters[key]
